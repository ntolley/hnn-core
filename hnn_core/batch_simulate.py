"""Batch Simulation."""

# Authors: Abdul Samad Siddiqui <abdulsamadsid1@gmail.com>
#          Nick Tolley <nicholas_tolley@brown.edu>
#          Ryan Thorpe <ryan_thorpe@brown.edu>
#          Mainak Jas <mjas@mgh.harvard.edu>

import numpy as np
import os
from joblib import Parallel, delayed, parallel_config

from .parallel_backends import JoblibBackend
from .network import Network
from .externals.mne import _validate_type, _check_option
from .dipole import simulate_dipole
from .network_models import jones_2009_model


class BatchSimulate(object):
    def __init__(self, set_params, net=None,
                 tstop=170, dt=0.025, n_trials=1,
                 save_folder='./sim_results', batch_size=100,
                 overwrite=True, save_outputs=False, save_dpl=True,
                 save_spiking=False, save_lfp=False, save_voltages=False,
                 save_currents=False, save_calcium=False, record_vsec=False,
                 record_isec=False, postproc=False, clear_cache=False,
                 summary_func=None):
        """Initialize the BatchSimulate class.

        Parameters
        ----------
        set_params : func
            User-defined function that sets parameters in network drives.

                ``set_params(net, params) -> None``

            where ``net`` is a Network object and ``params`` is a dictionary
            of the parameters that will be set inside the function.
        net : Network object, optional
            The network model to use for simulations. Examples include:
            - `jones_2009_model`: A network model based on Jones et al. (2009).
            - `law_2021_model`: A network model based on Law et al. (2021).
            - `calcium_model`: A network model incorporating calcium dynamics.
            Default is `jones_2009_model()`
        tstop : float, optional
            The stop time for the simulation. Default is 170 ms.
        dt : float, optional
            The time step for the simulation. Default is 0.025 ms.
        n_trials : int, optional
            The number of trials for the simulation. Default is 1.
        save_folder : str, optional
            The path to save the simulation outputs.
            Default is './sim_results'.
        batch_size : int, optional
            The maximum number of simulations saved in a single file.
            Default is 100.
        overwrite : bool, optional
            Whether to overwrite existing files and create file paths
            if they do not exist. Default is True.
        save_outputs : bool, optional
            Whether to save the simulation outputs to files. Default is False.
        save_dpl : bool
            If True, save dipole results. Note, `save_outputs` must be True.
            Default: True.
        save_spiking : bool
            If True, save spiking results. Note, `save_outputs` must be True.
            Default: False.
        save_lfp : bool
            If True, save local field potential (lfp) results.
            Note, `save_outputs` must be True.
            Default: False.
        save_voltages : bool
            If True, save voltages results. Note, `save_outputs` must be True.
            Default: False.
        save_currents : bool
            If True, save currents results. Note, `save_outputs` must be True.
            Default: False.
        save_calcium : bool
            If True, save calcium concentrations.
            Note, `save_outputs` must be True.
            Default: False.
        record_vsec : 'all' | 'soma' | False
            Option to record voltages from all sections ('all'), or just
            the soma ('soma'). Default: False.
        record_isec : 'all' | 'soma' | False
            Option to record voltages from all sections ('all'), or just
            the soma ('soma'). Default: False.
        postproc : bool
            If True, smoothing (``dipole_smooth_win``) and scaling
            (``dipole_scalefctr``) values are read from the parameter file, and
            applied to the dipole objects before returning.
            Default: False.
        clear_cache : bool, optional
            Whether to clear the results cache after saving each batch.
            Default is False.
        summary_func : callable, optional
            A function to calculate summary statistics from the simulation
            results. Default is None.
        Notes
        -----
        When `save_output=True`, the saved files will appear as
        `sim_run_{start_idx}-{end_idx}.npz` in the specified `save_folder`
        directory. The `start_idx` and `end_idx` indicate the range of
        simulation indices contained in each file. Each file will contain
        a maximum of `batch_size` simulations, split evenly among the
        available files. If `overwrite=True`, existing files with the same name
        will be overwritten.
        """

        _validate_type(net, (Network, None), 'net', 'Network')
        _validate_type(tstop, types='numeric', item_name='tstop')
        _validate_type(dt, types='numeric', item_name='dt')
        _validate_type(n_trials, types='int', item_name='n_trials')
        _check_option('record_vsec', record_vsec, ['all', 'soma', False])
        _check_option('record_isec', record_isec, ['all', 'soma', False])
        _validate_type(save_folder, types='path-like', item_name='save_folder')
        _validate_type(batch_size, types='int', item_name='batch_size')
        _validate_type(save_outputs, types=(bool,), item_name='save_outputs')
        _validate_type(save_dpl, types=(bool,), item_name='save_dpl')
        _validate_type(save_spiking, types=(bool,), item_name='save_spiking')
        _validate_type(save_lfp, types=(bool,), item_name='save_lfp')
        _validate_type(save_voltages, types=(bool,), item_name='save_voltages')
        _validate_type(save_currents, types=(bool,), item_name='save_currents')
        _validate_type(save_calcium, types=(bool,), item_name='save_calcium')
        _validate_type(clear_cache, types=(bool,), item_name='clear_cache')

        if set_params is not None and not callable(set_params):
            raise TypeError("set_params must be a callable function")

        if summary_func is not None and not callable(summary_func):
            raise TypeError("summary_func must be a callable function")

        self.net = net if net is not None else jones_2009_model()
        self.set_params = set_params
        self.tstop = tstop
        self.dt = dt
        self.n_trials = n_trials
        self.record_vsec = record_vsec
        self.record_isec = record_isec
        self.postproc = postproc
        self.save_outputs = save_outputs
        self.save_folder = save_folder
        self.batch_size = batch_size
        self.overwrite = overwrite
        self.summary_func = summary_func
        self.save_dpl = save_dpl
        self.save_spiking = save_spiking
        self.save_lfp = save_lfp
        self.save_voltages = save_voltages
        self.save_currents = save_currents
        self.save_calcium = save_calcium
        self.clear_cache = clear_cache

    def run(self, param_grid, return_output=True,
            combinations=True, n_jobs=1, backend='loky',
            verbose=50):
        """Run batch simulations.

        Parameters
        ----------
        param_grid : dict
            Dictionary with parameter names and ranges.
        return_output : bool, optional
            Whether to return the simulation outputs. Default is True.
        combinations : bool, optional
            Whether to generate the Cartesian product of the parameter ranges.
            If False, generate combinations based on corresponding indices.
            Default is True.
        n_jobs : int, optional
            Number of parallel jobs. Default is 1.
        backend : str or joblib.parallel.ParallelBackendBase instance, optional
            The parallel backend to use. Can be one of `loky`, `threading`,
            `multiprocessing`, or `dask`. Default is `loky`
        verbose : int, optional
            The verbosity level for parallel execution. Default is 50.

        Returns
        -------
        results : dict
            Dictionary containing 'summary_statistics' and optionally
            'simulated_data'.
            'simulated_data' may include keys: 'dpl', 'lfp', 'spikes',
            'voltages', 'param_values', 'net', 'times'.

        Notes
        -----
        Return content depends on summary_func, return_output, and
        clear_cache settings.

        """
        _validate_type(param_grid, types=(dict,), item_name='param_grid')
        _validate_type(n_jobs, types='int', item_name='n_jobs')
        _check_option('backend', backend, ['loky', 'threading',
                                           'multiprocessing', 'dask'])
        _validate_type(verbose, types='int', item_name='verbose')

        param_combinations = self._generate_param_combinations(
            param_grid, combinations)
        total_sims = len(param_combinations)
        batch_size = min(self.batch_size, total_sims)

        results = []
        simulated_data = []
<<<<<<< HEAD
        for i in range(0, total_sims, batch_size):
            start_idx = i
            end_idx = min(i + batch_size, total_sims)
=======
        for i in range(0, total_sims, num_sims_per_batch):
            start_idx = i
            end_idx = min(i + num_sims_per_batch, total_sims)
            if i == batch_size - 1:
                end_idx = len(param_combinations)
>>>>>>> ebdeeeab
            batch_results = self.simulate_batch(
                param_combinations[start_idx:end_idx],
                n_jobs=n_jobs,
                backend=backend,
                verbose=verbose)

            if self.save_outputs:
                self._save(batch_results, start_idx, end_idx)

            if self.summary_func is not None:
                summary_statistics = self.summary_func(batch_results)
                results.append(summary_statistics)
                if not self.clear_cache:
                    simulated_data.append(batch_results)

            elif return_output and not self.clear_cache:
                simulated_data.append(batch_results)

            if self.clear_cache:
                del batch_results

        if return_output:
            if self.clear_cache:
                return {"summary_statistics": results}
            else:
                return {"summary_statistics": results,
                        "simulated_data": simulated_data}

    def simulate_batch(self, param_combinations, n_jobs=1,
                       backend='loky', verbose=50):
        """Simulate a batch of parameter sets in parallel.

        Parameters
        ----------
        param_combinations : list
            List of parameter combinations.
        n_jobs : int, optional
            Number of parallel jobs. Default is 1.
        backend : str or joblib.parallel.ParallelBackendBase instance, optional
            The parallel backend to use. Can be one of `loky`, `threading`,
            `multiprocessing`, or `dask`. Default is `loky`
        verbose : int, optional
            The verbosity level for parallel execution. Default is 50.

        Returns
        -------
        res: list
            List of dictionaries containing simulation results.
            Each dictionary contains the following keys:
            - `net`: The network model used for the simulation.
            - `dpl`: The simulated dipole.
            - `param_values`: The parameter values used for the simulation.
        """
        _validate_type(param_combinations, types=(list,),
                       item_name='param_combinations')
        _validate_type(n_jobs, types='int', item_name='n_jobs')
        _check_option('backend', backend, ['loky', 'threading',
                                           'multiprocessing', 'dask'])
        _validate_type(verbose, types='int', item_name='verbose')

        with parallel_config(backend=backend):
            res = Parallel(n_jobs=n_jobs, verbose=verbose)(
                delayed(self._run_single_sim)(
                    params, n_jobs) for params in param_combinations)
        return res

    def _run_single_sim(self, param_values, n_jobs=1):
        """Run a single simulation.

        Parameters
        ----------
        param_values : dict
            Dictionary of parameter values.

        Returns
        -------
        dict
            Dictionary containing the simulation results.
            The dictionary contains the following keys:
            - `net`: The network model used for the simulation.
            - `dpl`: The simulated dipole.
            - `param_values`: The parameter values used for the simulation.
        """

        net = self.net.copy()
        self.set_params(param_values, net)

        results = {'net': net, 'param_values': param_values}

        if self.save_dpl:
            with JoblibBackend(n_jobs=n_jobs):
                dpl = simulate_dipole(net,
                                      tstop=self.tstop,
                                      dt=self.dt,
                                      n_trials=self.n_trials,
                                      record_vsec=self.record_vsec,
                                      record_isec=self.record_isec,
                                      postproc=self.postproc)
                results['dpl'] = dpl

        if self.save_spiking:
            results['spiking'] = {
                'spike_times': net.cell_response.spike_times,
                'spike_types': net.cell_response.spike_types,
                'spike_gids': net.cell_response.spike_gids
            }

        if self.save_lfp:
            results['lfp'] = net.rec_arrays

        if self.save_voltages:
            results['voltages'] = net.cell_response.vsec

        if self.save_currents:
            results['currents'] = net.cell_response.isec

        if self.save_calcium:
            results['calcium'] = net.cell_response.ca

        return results

    def _generate_param_combinations(self, param_grid, combinations=True):
        """Generate combinations of parameters from the grid.

        Parameters
        ----------
        param_grid : dict
            Dictionary with parameter names and ranges.
        combinations : bool, optional
            Whether to generate the Cartesian product of the parameter ranges.
            If False, generate combinations based on corresponding indices.
            Default is True.

        Returns
        -------
        param_combinations: list
            List of parameter combinations.
        """
        from itertools import product

        keys, values = zip(*param_grid.items())
        if combinations:
            param_combinations = [dict(zip(keys, combination))
                                  for combination in product(*values)]
        else:
            param_combinations = [dict(zip(keys, combination))
                                  for combination in zip(*values)]
        return param_combinations

    def _save(self, results, start_idx, end_idx):
        """Save simulation results to files.

        Parameters
        ----------
        results : list
            The results to save.
        start_idx : int
            The index of the first simulation in this batch.
        end_idx : int
            The index of the last simulation in this batch.
        """
        _validate_type(results, types=(list,), item_name='results')
        _validate_type(start_idx, types='int', item_name='start_idx')
        _validate_type(end_idx, types='int', item_name='end_idx')

        if not os.path.exists(self.save_folder):
            os.makedirs(self.save_folder)

        save_data = {
            'param_values': [result['param_values'] for result in results]
        }

        attributes_to_save = ['dpl', 'spiking', 'lfp',
                              'voltages', 'currents', 'calcium']
        for attr in attributes_to_save:
            if getattr(self, f'save_{attr}') and attr in results[0]:
                save_data[attr] = [result[attr] for result in results]

        metadata = {
            'batch_size': self.batch_size,
            'n_trials': self.n_trials,
            'tstop': self.tstop,
            'dt': self.dt
        }
        save_data['metadata'] = metadata

        file_name = os.path.join(self.save_folder,
                                 f'sim_run_{start_idx}-{end_idx}.npz')
        if os.path.exists(file_name) and not self.overwrite:
            raise FileExistsError(
                f"File {file_name} already exists and "
                "overwrite is set to False.")

        np.savez(file_name, **save_data)

    def load_results(self, file_path, return_data=None):
        """Load simulation results from a file.

        Parameters
        ----------
        file_path : str
            The path to the file containing the simulation results.
        return_data : list of str, optional
            List of data types to return. If None,
            defaults to the types specified during initialization.

        Returns
        -------
        results : dict
            Dictionary containing the loaded results and parameter values.
        """
        if return_data is None:
            return_data = []
            if self.save_dpl:
                return_data.append('dpl')
            if self.save_spiking:
                return_data.append('spiking')
            if self.save_lfp:
                return_data.append('lfp')
            if self.save_voltages:
                return_data.append('voltages')
            if self.save_currents:
                return_data.append('currents')
            if self.save_calcium:
                return_data.append('calcium')

        data = np.load(file_path, allow_pickle=True)
        results = {key: data[key].tolist() for key in data.files
                   if key in return_data or key == 'param_values'}
        return results

    def load_all_results(self):
        """Load all simulation results from the save folder.

        Returns
        -------
        all_results : list
            List of dictionaries containing all loaded simulation results.
        """
        all_results = []
        for file_name in os.listdir(self.save_folder):
            if file_name.startswith('sim_run_') and file_name.endswith('.npz'):
                file_path = os.path.join(self.save_folder, file_name)
                results = self.load_results(file_path)
                all_results.append(results)
        return all_results<|MERGE_RESOLUTION|>--- conflicted
+++ resolved
@@ -201,17 +201,9 @@
 
         results = []
         simulated_data = []
-<<<<<<< HEAD
         for i in range(0, total_sims, batch_size):
             start_idx = i
             end_idx = min(i + batch_size, total_sims)
-=======
-        for i in range(0, total_sims, num_sims_per_batch):
-            start_idx = i
-            end_idx = min(i + num_sims_per_batch, total_sims)
-            if i == batch_size - 1:
-                end_idx = len(param_combinations)
->>>>>>> ebdeeeab
             batch_results = self.simulate_batch(
                 param_combinations[start_idx:end_idx],
                 n_jobs=n_jobs,
